package reconcilers

import (
	"context"

	rabbitmqv1beta1 "github.com/pivotal/rabbitmq-for-kubernetes/pkg/apis/rabbitmq/v1beta1"
<<<<<<< HEAD
	"github.com/pivotal/rabbitmq-for-kubernetes/pkg/internal/resourcemanager"
=======
	generator "github.com/pivotal/rabbitmq-for-kubernetes/pkg/internal/resourcegenerator"
	"github.com/pivotal/rabbitmq-for-kubernetes/pkg/internal/secret"
>>>>>>> cebef3e6
	"k8s.io/api/apps/v1beta1"
	v1 "k8s.io/api/core/v1"
	apierrors "k8s.io/apimachinery/pkg/api/errors"
<<<<<<< HEAD
	v1 "k8s.io/apimachinery/pkg/apis/meta/v1"
=======
	metav1 "k8s.io/apimachinery/pkg/apis/meta/v1"
>>>>>>> cebef3e6
	"k8s.io/apimachinery/pkg/runtime"
	"k8s.io/apimachinery/pkg/types"
	"sigs.k8s.io/controller-runtime/pkg/client"
	"sigs.k8s.io/controller-runtime/pkg/reconcile"
	logf "sigs.k8s.io/controller-runtime/pkg/runtime/log"
)

var log = logf.Log.WithName("controller")

//go:generate counterfeiter . Repository

type Repository interface {
	Get(ctx context.Context, key client.ObjectKey, obj runtime.Object) error
	Create(ctx context.Context, obj runtime.Object) error
	Update(ctx context.Context, obj runtime.Object) error
	SetControllerReference(owner, object metav1.Object) error
}

type RabbitReconciler struct {
	Repository
	resourceManager resourcemanager.ResourceManager
}

func NewRabbitReconciler(repository Repository, resourceManager resourcemanager.ResourceManager) *RabbitReconciler {
	return &RabbitReconciler{
		Repository:      repository,
		resourceManager: resourceManager,
	}
}

func (r *RabbitReconciler) Reconcile(request reconcile.Request) (reconcile.Result, error) {
	// Fetch the RabbitmqCluster instance
	instance := &rabbitmqv1beta1.RabbitmqCluster{}
	err := r.Get(context.TODO(), request.NamespacedName, instance)
	if err != nil {
		if apierrors.IsNotFound(err) {
			// Object not found, return.  Created objects are automatically garbage collected.
			// For additional cleanup logic use finalizers.
			return reconcile.Result{}, nil
		}
		// Error reading the object - requeue the request.
		return reconcile.Result{}, err
	}

<<<<<<< HEAD
	resources, err := r.resourceManager.Configure(instance)
=======
	secret, secretError := secret.New(generationContext)
	if secretError != nil {
		return reconcile.Result{}, secretError
	}

	foundSecret := &v1.Secret{}
	err = r.Get(context.TODO(), types.NamespacedName{Name: secret.Name, Namespace: secret.Namespace}, foundSecret)
	if err != nil && apierrors.IsNotFound(err) {
		log.Info("Creating "+secret.Kind, "namespace", secret.Namespace, "name", secret.Name)
		err = r.Create(context.TODO(), secret)
		if err != nil {
			return reconcile.Result{}, err
		}
	} else if err != nil {
		return reconcile.Result{}, err
	}

	resources, err := r.Generator.Build(generationContext)
>>>>>>> cebef3e6
	if err != nil {
		return reconcile.Result{}, err
	}

	for _, resource := range resources {
		if err := r.SetControllerReference(instance, resource.ResourceObject.(metav1.Object)); err != nil {
			return reconcile.Result{}, err
		}

		found := resource.EmptyResource
		err = r.Get(context.TODO(), types.NamespacedName{Name: resource.Name, Namespace: resource.Namespace}, found)
		if err != nil && apierrors.IsNotFound(err) {
			log.Info("Creating "+resource.ResourceObject.GetObjectKind().GroupVersionKind().Kind, "namespace", resource.Namespace, "name", resource.Name)
			err = r.Create(context.TODO(), resource.ResourceObject)
			if err != nil {
				return reconcile.Result{}, err
			}
		} else if err != nil {
			return reconcile.Result{}, err
		} else {
			switch o := resource.ResourceObject.(type) {
			case *v1beta1.StatefulSet:
				foundStatefulSet := resource.EmptyResource.(*v1beta1.StatefulSet)
				if *o.Spec.Replicas != *foundStatefulSet.Spec.Replicas {
					*foundStatefulSet.Spec.Replicas = *o.Spec.Replicas
					log.Info("Updating "+resource.ResourceObject.GetObjectKind().GroupVersionKind().Kind, "namespace", resource.Namespace, "name", resource.Name)
					if err := r.Update(context.TODO(), foundStatefulSet); err != nil {
						return reconcile.Result{}, err
					}
				}
			}
		}
	}

	return reconcile.Result{}, nil
}<|MERGE_RESOLUTION|>--- conflicted
+++ resolved
@@ -4,20 +4,12 @@
 	"context"
 
 	rabbitmqv1beta1 "github.com/pivotal/rabbitmq-for-kubernetes/pkg/apis/rabbitmq/v1beta1"
-<<<<<<< HEAD
 	"github.com/pivotal/rabbitmq-for-kubernetes/pkg/internal/resourcemanager"
-=======
-	generator "github.com/pivotal/rabbitmq-for-kubernetes/pkg/internal/resourcegenerator"
 	"github.com/pivotal/rabbitmq-for-kubernetes/pkg/internal/secret"
->>>>>>> cebef3e6
 	"k8s.io/api/apps/v1beta1"
 	v1 "k8s.io/api/core/v1"
 	apierrors "k8s.io/apimachinery/pkg/api/errors"
-<<<<<<< HEAD
-	v1 "k8s.io/apimachinery/pkg/apis/meta/v1"
-=======
 	metav1 "k8s.io/apimachinery/pkg/apis/meta/v1"
->>>>>>> cebef3e6
 	"k8s.io/apimachinery/pkg/runtime"
 	"k8s.io/apimachinery/pkg/types"
 	"sigs.k8s.io/controller-runtime/pkg/client"
@@ -62,10 +54,13 @@
 		return reconcile.Result{}, err
 	}
 
-<<<<<<< HEAD
 	resources, err := r.resourceManager.Configure(instance)
-=======
-	secret, secretError := secret.New(generationContext)
+
+	if err != nil {
+		return reconcile.Result{}, err
+	}
+
+	secret, secretError := secret.New(instance)
 	if secretError != nil {
 		return reconcile.Result{}, secretError
 	}
@@ -79,12 +74,6 @@
 			return reconcile.Result{}, err
 		}
 	} else if err != nil {
-		return reconcile.Result{}, err
-	}
-
-	resources, err := r.Generator.Build(generationContext)
->>>>>>> cebef3e6
-	if err != nil {
 		return reconcile.Result{}, err
 	}
 
